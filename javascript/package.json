--- conflicted
+++ resolved
@@ -1,12 +1,7 @@
 {
   "type": "module",
-<<<<<<< HEAD
   "name": "@firefliesai/llm-sdk",
-  "version": "0.1.5",
-=======
-  "name": "@hoangvvo/llm-sdk",
   "version": "0.1.6",
->>>>>>> 7bd27c45
   "description": "A unified LLM SDK",
   "scripts": {
     "generate": "npx @hey-api/openapi-ts",
